--- conflicted
+++ resolved
@@ -1,343 +1,334 @@
-#ifndef __MIXED_FE_REGRESSION_H__
-#define __MIXED_FE_REGRESSION_H__
-
-#include <memory>
-#include <type_traits>
-#include "../../FdaPDE.h"
-#include "../../FE_Assemblers_Solvers/Include/Finite_Element.h"
-#include "../../FE_Assemblers_Solvers/Include/Spline.h"
-#include "../../FE_Assemblers_Solvers/Include/Kronecker_Product.h"
-#include "../../FE_Assemblers_Solvers/Include/Matrix_Assembler.h"
-#include "../../FE_Assemblers_Solvers/Include/Param_Functors.h"
-#include "../../FE_Assemblers_Solvers/Include/Solver.h"
-#include "../../Mesh/Include/Mesh.h"
-#include "../../Lambda_Optimization/Include/Optimization_Data.h"
-#include "Regression_Data.h"
-
-//Forward declaration
-template<typename InputHandler>
-class MixedSplineRegression;
-
-
-/*! A base class for the smooth regression.
-*/
-template<typename InputHandler>
-class MixedFERegressionBase
-{
-	protected:
-
-		const std::vector<Real> mesh_time_;
-		const UInt N_; 			//!< Number of spatial basis functions.
-		const UInt M_;
-
-		const InputHandler & regressionData_;
-        OptimizationData & optimizationData_; //!<COnst reference to OptimizationData class
-		// For only space problems
-		//  system matrix= 	|psi^T * A *psi | lambda R1^T  |   +  |psi^T * A * (-H) * psi |  O |   =  matrixNoCov + matrixOnlyCov
-		//	                |     R1        | R0	      |      |         O             |  O |
-
-		//For space time problems
-		// Separable case:
-		//  system matrix= 	| B^T * Ak *B + lambdaT*Ptk |  -lambdaS*R1k^T  |   +  |B^T * Ak * (-H) * B |  O |   =  matrixNoCov + matrixOnlyCov
-		//	                |      -lambdaS*R1k^T       |  -lambdaS*R0k	   |      |         O          |  O |
-
-		// Parabolic case:
-		//  system matrix= 	|          B^T * Ak *B           | -lambdaS*(R1k^T+lambdaT*LR0k)  |   +  |B^T * Ak * (-H) * B |  O |   =  matrixNoCov + matrixOnlyCov
-		//	                | -lambdaS*(R1k^T+lambdaT*LR0k)  |        -lambdaS*R0k	          |      |         O          |  O |
-
-		SpMat 		matrixNoCov_;//!< System matrix without
-		SpMat 		DMat_;
-		SpMat 		R1_;		//!< R1 matrix of the model
-		SpMat 		R0_;	 	//!< Mass matrix in space
-		SpMat 		R0_lambda;
-		SpMat 		R1_lambda;
-		SpMat 		psi_;  		//!< Psi matrix of the model
-		SpMat       psi_mini;   //!< (Marti) It saves the psi_before the tensor product
-		SpMat 		psi_t_;  	//!< Psi ^T matrix of the model
-		SpMat 		Ptk_; 		//!< kron(Pt,IN) (separable version)
-		SpMat 		LR0k_; 		//!< kron(L,R0) (parabolic version)
-		MatrixXr 	R_; 		//!< R1 ^T * R0^-1 * R1
-		MatrixXr 	H_; 		//!< The hat matrix of the regression
-		MatrixXr	Q_; 		//!< Identity - H, projects onto the orthogonal subspace
-		VectorXr 	A_; 		//!< A_.asDiagonal() areal matrix
-		MatrixXr 	U_;		//!< psi^T * W or psi^T * A * W padded with zeros, needed for Woodbury decomposition
-		MatrixXr 	V_;  		//!< W^T*psi, if pointwise data is U^T, needed for Woodbury decomposition
-		MatrixXr 	barycenters_; 	//!< barycenter information
-		VectorXi 	element_ids_; 	//!< elements id information
-
-		// Factorizations
-		Eigen::SparseLU<SpMat> matrixNoCovdec_; //!< Stores the factorization of matrixNoCov_
-		//std::unique_ptr<Eigen::PartialPivLU<MatrixXr>>  matrixNoCovdec_{new Eigen::PartialPivLU<MatrixXr>}; //!< Stores the factorization of matrixNoCov_
-		Eigen::PartialPivLU<MatrixXr> Gdec_;	//!< Stores factorization of G =  C + [V * matrixNoCov^-1 * U]
-
-		Eigen::PartialPivLU<MatrixXr> WTW_;	//!< Stores the factorization of W^T * W
-		bool isWTWfactorized_ = false;
-		bool isRcomputed_ = false;
-		Eigen::SparseLU<SpMat> R0dec_; 		//!< Stores the factorization of R0_
-
-		VectorXr rhs_ft_correction_;	//!< right hand side correction for the forcing term:
-		VectorXr rhs_ic_correction_;	//!< Initial condition correction (parabolic case)
-		VectorXr _rightHandSide;      	//!< A Eigen::VectorXr: Stores the system right hand side.
-		MatrixXv _solution; 		//!< A Eigen::MatrixXv: Stores the system solution.
-		MatrixXr _dof;      		//!< A Eigen::MatrixXr storing the computed dofs
-		MatrixXr _GCV;			//!< A Eigen::MatrixXr storing the computed GCV
-		MatrixXv _beta;			//!< A Eigen::MatrixXv storing the computed beta coefficients
-
-		// members for the iterative method
-        MatrixXr _solution_k_;       //!< A Eigen::MatrixXr: Stores the solution for each time instant
-        VectorXr _solution_f_old_;  //!< A Eigen::VectorXr: Stores the old system solution
-        VectorXr _rightHandSide_k_; //!< A Eigen::VectorXr: Stores the update system right hand side
-
-        //Flag to avoid the computation of R0, R1, Psi_ onece already performed
-		bool isAComputed   = false;
-		bool isPsiComputed = false;
-		bool isR0Computed  = false;
-		bool isR1Computed  = false;
-
-		bool isSpaceVarying = false; //!< used to distinguish whether to use the forcing term u in apply() or not
-		bool isGAMData;
-		bool isIterative;
-
-	        // -- SETTERS --
-		template<UInt ORDER, UInt mydim, UInt ndim>
-	    void setPsi(const MeshHandler<ORDER, mydim, ndim> & mesh_);
-		//! A method computing the no-covariates version of the system matrix
-		void buildMatrixNoCov(const SpMat & NWblock, const SpMat & SWblock,  const SpMat & SEblock);
-
-		//! A function which adds Dirichlet boundary conditions before solving the system ( Remark: BC for areal data are not implemented!)
-		void addDirichletBC();
-		//! A function which adds Dirichlet boundary conditions only to MatrixnoCov( Remark: BC for areal data are not implemented!)
-		void addDirichletBC_matrix();
-		//! A method which takes care of missing values setting to 0 the corresponding rows of B_
-		void addNA();
-	 	//! A member function which builds the A vector containing the areas of the regions in case of areal data
-	    template<UInt ORDER, UInt mydim, UInt ndim>
-		void setA(const MeshHandler<ORDER, mydim, ndim> & mesh_);
-		//! A member function which sets psi_t_
-		void setpsi_t_(void);
-	        //! A member function which builds DMat, to be changed in apply for the temporal case
-		void setDMat(void);
-		//! A member function which builds the Q matrix
-		void setQ(void);
-		//! A member function which builds the H matrix
-		void setH(void);
-		//! A member function returning the system right hand data
-		void getRightHandData(VectorXr& rightHandData);
-		//! A method which builds all the matrices needed for assembling matrixNoCov_
-		void buildSpaceTimeMatrices();
-        //! A method which compute the tensorized psi for iterative method
-        void buildSpaceTimeMatrices_iterative();
-		//! A method computing dofs in case of exact GCV, it is called by computeDegreesOfFreedom
-		void computeDegreesOfFreedomExact(UInt output_indexS, UInt output_indexT, Real lambdaS, Real lambdaT);
-        //! Exact GCV: iterative method
-		void computeDOFExact_iterative(UInt output_indexS, UInt output_indexT, Real lambdaS, Real lambdaT);
-
-
-		//! A method computing dofs in case of stochastic GCV, it is called by computeDegreesOfFreedom
-		void computeDegreesOfFreedomStochastic(UInt output_indexS, UInt output_indexT, Real lambdaS, Real lambdaT);
-		//! Stochastic GCV: iterative method
-        void computeDOFStochastic_iterative(UInt output_indexS, UInt output_indexT, Real lambdaS, Real lambdaT);
-		//! A method computing GCV from the dofs
-		void computeGeneralizedCrossValidation(UInt output_indexS, UInt output_indexT, Real lambdaS, Real lambdaT);
-
-		// -- BUILD SYSTEM --
-		 //! Spatial version
-		void buildSystemMatrix(Real lambda);
-		//! Space-time version
-		void buildSystemMatrix(Real lambdaS, Real lambdaT);
-
-
-		// -- FACTORIZER --
-	  	//! A function to factorize the system, using Woodbury decomposition when there are covariates
-		void system_factorize();
-
-		// -- SOLVER --
-		//! A function which solves the factorized system
-		template<typename Derived>
-		MatrixXr system_solve(const Eigen::MatrixBase<Derived>&);
-
-        //! A function which solves the factorized system in presence of covariates
-        template<typename Derived>
-        MatrixXr solve_covariates_iter(const Eigen::MatrixBase<Derived>&, UInt time_index);
-
-        // -- methods for the iterative method --
-        //! A method to initialize f
-        void initialize_f(Real lambdaS, UInt& lambdaS_index, UInt& lambdaT_index);
-         //! A method to initialize g
-        void initialize_g(Real lambdaT, UInt& lambdaS_index, UInt& lambdaT_index);
-        //! A method that stops the iterative algorithm based on difference between functionals J_k J_k+1 or n_iterations > max_num_iterations .
-        bool stopping_criterion(UInt& index, Real J, Real J_old);
-        //!A method that computes and return the current value of the functional J. It is divided in parametric and non parametric part.
-        Real compute_J(UInt& lambdaS_index, UInt& lambdaT_index);
-        //!  A methdd that update the system rhs for each time instant
-        void update_rhs(UInt& time_index, Real lambdaS, Real lambdaT, UInt& lambdaS_index, UInt& lambdaT_index);
-	public:
-
-		//!A Constructor.
-		MixedFERegressionBase( const InputHandler & regressionData, OptimizationData & optimizationData,  UInt nnodes_) :
-			N_(nnodes_), M_(1), regressionData_(regressionData), optimizationData_(optimizationData), _dof(optimizationData.get_DOF_matrix())
-			{
-		        isGAMData = regressionData.getisGAM();
-		        isIterative = false;
-			};
-
-<<<<<<< HEAD
-		MixedFERegressionBase(const std::vector<Real> & mesh_time, const InputHandler & regressionData, OptimizationData & optimizationData, UInt nnodes_, UInt spline_degree) :
-			mesh_time_(mesh_time), N_(nnodes_), M_(regressionData.getFlagParabolic() ? mesh_time.size()-1 : mesh_time.size()+spline_degree-1),
-			regressionData_(regressionData), optimizationData_(optimizationData), _dof(optimizationData.get_DOF_matrix())
-			{
-		        isGAMData = regressionData.getisGAM();
-		        isIterative = regressionData.getFlagIterative();
-			};
-=======
-		MixedFERegressionBase(const std::vector<Real> & mesh_time, const InputHandler & regressionData, OptimizationData & optimizationData, UInt nnodes_) :
-			mesh_time_(mesh_time), N_(nnodes_), M_(regressionData.getFlagParabolic() ? mesh_time.size()-1 : mesh_time.size()-1+MixedSplineRegression<InputHandler>::SPLINE_DEGREE),
-			regressionData_(regressionData), optimizationData_(optimizationData), _dof(optimizationData.get_DOF_matrix()){isGAMData = regressionData.getisGAM();};
->>>>>>> 8f52d641
-
-		//! A member function computing the dofs for external calls
-		//template<typename A>
-		//void computeDegreesOfFreedom(EOExpr<A> oper);
-
-		// -- UTILITIES --
-		//! A method computing the dofs
-		void computeDegreesOfFreedom(UInt output_indexS, UInt output_indexT, Real lambdaS, Real lambdaT);
-		//! A method that set WTW flag to false, in order to recompute the matrix WTW.
-		void recomputeWTW(void){ this->isWTWfactorized_ = false;}
-
-		// -- GETTERS --
-		//! A function returning the computed barycenters of the locationss
-		MatrixXr const & getBarycenters(void) const {return barycenters_;}; //returns a const reference as in rergressionData
-		//! A function returning the element ids of the locations
-		VectorXi const & getElementIds(void) const {return element_ids_;};
-		//! A member that returns a VectorXr, returns the whole solution_.
-		MatrixXv const & getSolution(void) const {return _solution;}
-		//! A function returning the computed dofs of the model
-		MatrixXr const & getDOF(void) const { if (optimizationData_.get_DOF_matrix().rows()!=0 && optimizationData_.get_DOF_matrix().cols()!=0)
-                                                             	return  optimizationData_.get_DOF_matrix();
-							     else return this->_dof;}
-		//! A method returning the computed GCV of the model
-		MatrixXr const & getGCV(void) const {return _GCV;}
-		//! A method returning the computed beta coefficients of the model
-		MatrixXv const & getBeta(void) const {return _beta;}
-		//! A method returning the psi matrix
-		const SpMat * getpsi_(void) const {return &this->psi_;}
-		//! A method returning the psi matrix transposed
-		const SpMat * getpsi_t_(void) const {return &this->psi_t_;}
-		//! A method returning the R0 matrix
-		const SpMat * getR0_(void) const {return &this->R0_;}
-		//! A method returning the R1 matrix
-		const SpMat * getR1_(void) const {return &this->R1_;}
-		//! A method returning the DMat matrix, da implementare la DMat
-		const SpMat * getDMat_(void) const {return &this->DMat_;}
-		//! A method returning the Q_ matrix -> da impementare la Q
-		const MatrixXr *	getQ_(void) const {return &this->Q_;}
-		//! A method returning the H_ matrix da implementare la H
-		const MatrixXr *	getH_(void) const {return &this->H_;}
-		//! A method returning the A_ matrix
-		const VectorXr *	getA_(void) const {return &this->A_;}
-		//! A method returning the rhs
-		const VectorXr *	getrhs_(void) const {return &this->_rightHandSide;}
-		//! A method returning the forcing term
-		const VectorXr *	getu_(void) const {return &this->rhs_ft_correction_;}
-		//! A method returning the number of nodes of the mesh
-<<<<<<< HEAD
-		inline UInt getnnodes_(void) const {return this->N_;}
-		inline bool isSV(void) const {return this->isSpaceVarying;}
-		inline bool isIter(void) const {return this->isIterative;}
-=======
-		UInt getnnodes_(void) const {return this->N_;}
-		bool isSV(void) const {return this->isSpaceVarying;}
->>>>>>> 8f52d641
-
-		//! A function that given a vector u, performs Q*u efficiently
-		MatrixXr LeftMultiplybyQ(const MatrixXr & u);
-
-		// -- APPLY --
-		//! The function solving the system, used by the children classes. Saves the result in _solution
-		/*!
-		    \param oper an operator, which is the Stiffness operator in case of Laplacian regularization
-		    \param u the forcing term, will be used only in case of anysotropic nonstationary regression
-		*/
-		//! A method which builds all the space matrices
-		template<UInt ORDER, UInt mydim, UInt ndim, typename A>
-		void preapply(EOExpr<A> oper, const ForcingTerm & u, const MeshHandler<ORDER, mydim, ndim> & mesh_ );
-
-		MatrixXv apply(void);
-        MatrixXv apply_iterative(void);
-		MatrixXr apply_to_b(const MatrixXr & b);
-};
-
-//----------------------------------------------------------------------------//
-
-template<typename InputHandler>
-class MixedFERegression : public MixedFERegressionBase<InputHandler>
-{
-	public:
-		MixedFERegression(const InputHandler & regressionData,  OptimizationData & optimizationData, UInt nnodes_):
-			MixedFERegressionBase<InputHandler>(regressionData, optimizationData, nnodes_) {};
-		MixedFERegression(const std::vector<Real> & mesh_time, const InputHandler & regressionData,  OptimizationData & optimizationData, UInt nnodes_):
-			MixedFERegressionBase<InputHandler>(mesh_time, regressionData, optimizationData, nnodes_) {};
-
-		void apply(void)
-		{
-			Rprintf("Option not implemented!\n");
-		}
-
-         void apply_iterative(void)
-        {
-            Rprintf("Option not implemented!\n");
-         }
-};
-
-//! A class for the construction of the temporal matrices needed for the parabolic case
-template<typename InputHandler>
-class MixedSplineRegression
-{
-	private:
-		const std::vector<Real> & mesh_time_;
-		const InputHandler & regressionData_;
-
-		SpMat phi_;   //!< Matrix of the evaluations of the spline basis functions in the time locations
-		SpMat Pt_;
-		SpMat timeMass_; //!< Mass matrix in time
-
-	public:
-		static constexpr UInt SPLINE_DEGREE=3;
-		static constexpr UInt ORDER_DERIVATIVE=2;
-
-		MixedSplineRegression(const std::vector<Real> & mesh_time, const InputHandler & regressionData):
-			mesh_time_(mesh_time), regressionData_(regressionData) {};
-
-		void setPhi(void);
-		void setTimeMass(void);
-		void smoothSecondDerivative(void);
-
-		const SpMat & getPt(void) const {return Pt_;}
-		const SpMat & getPhi(void) const {return phi_;}
-		const SpMat & getTimeMass(void) const {return timeMass_;}
-
-};
-
-//! A class for the construction of the temporal matrices needed for the separable case
-template<typename InputHandler>
-class MixedFDRegression
-{
-	private:
-		const std::vector<Real> & mesh_time_;
-		const InputHandler & regressionData_;
-
-		SpMat derOpL_; //!< matrix associated with derivation in time
-
-	public:
-		MixedFDRegression(const std::vector<Real> & mesh_time, const InputHandler & regressionData):
-			mesh_time_(mesh_time), regressionData_(regressionData) {};
-
-    	void setDerOperator(void); //!< sets derOpL_
-		const SpMat & getDerOpL(void) const {return derOpL_;}
-
-};
-
-#include "Mixed_FE_Regression_imp.h"
-
-#endif
+#ifndef __MIXED_FE_REGRESSION_H__
+#define __MIXED_FE_REGRESSION_H__
+
+#include <memory>
+#include <type_traits>
+#include "../../FdaPDE.h"
+#include "../../FE_Assemblers_Solvers/Include/Finite_Element.h"
+#include "../../FE_Assemblers_Solvers/Include/Spline.h"
+#include "../../FE_Assemblers_Solvers/Include/Kronecker_Product.h"
+#include "../../FE_Assemblers_Solvers/Include/Matrix_Assembler.h"
+#include "../../FE_Assemblers_Solvers/Include/Param_Functors.h"
+#include "../../FE_Assemblers_Solvers/Include/Solver.h"
+#include "../../Mesh/Include/Mesh.h"
+#include "../../Lambda_Optimization/Include/Optimization_Data.h"
+#include "Regression_Data.h"
+
+//Forward declaration
+template<typename InputHandler>
+class MixedSplineRegression;
+
+
+/*! A base class for the smooth regression.
+*/
+template<typename InputHandler>
+class MixedFERegressionBase
+{
+	protected:
+
+		const std::vector<Real> mesh_time_;
+		const UInt N_; 			//!< Number of spatial basis functions.
+		const UInt M_;
+
+		const InputHandler & regressionData_;
+        OptimizationData & optimizationData_; //!<COnst reference to OptimizationData class
+		// For only space problems
+		//  system matrix= 	|psi^T * A *psi | lambda R1^T  |   +  |psi^T * A * (-H) * psi |  O |   =  matrixNoCov + matrixOnlyCov
+		//	                |     R1        | R0	      |      |         O             |  O |
+
+		//For space time problems
+		// Separable case:
+		//  system matrix= 	| B^T * Ak *B + lambdaT*Ptk |  -lambdaS*R1k^T  |   +  |B^T * Ak * (-H) * B |  O |   =  matrixNoCov + matrixOnlyCov
+		//	                |      -lambdaS*R1k^T       |  -lambdaS*R0k	   |      |         O          |  O |
+
+		// Parabolic case:
+		//  system matrix= 	|          B^T * Ak *B           | -lambdaS*(R1k^T+lambdaT*LR0k)  |   +  |B^T * Ak * (-H) * B |  O |   =  matrixNoCov + matrixOnlyCov
+		//	                | -lambdaS*(R1k^T+lambdaT*LR0k)  |        -lambdaS*R0k	          |      |         O          |  O |
+
+		SpMat 		matrixNoCov_;//!< System matrix without
+		SpMat 		DMat_;
+		SpMat 		R1_;		//!< R1 matrix of the model
+		SpMat 		R0_;	 	//!< Mass matrix in space
+		SpMat 		R0_lambda;
+		SpMat 		R1_lambda;
+		SpMat 		psi_;  		//!< Psi matrix of the model
+		SpMat       psi_mini;   //!< (Marti) It saves the psi_before the tensor product
+		SpMat 		psi_t_;  	//!< Psi ^T matrix of the model
+		SpMat 		Ptk_; 		//!< kron(Pt,IN) (separable version)
+		SpMat 		LR0k_; 		//!< kron(L,R0) (parabolic version)
+		MatrixXr 	R_; 		//!< R1 ^T * R0^-1 * R1
+		MatrixXr 	H_; 		//!< The hat matrix of the regression
+		MatrixXr	Q_; 		//!< Identity - H, projects onto the orthogonal subspace
+		VectorXr 	A_; 		//!< A_.asDiagonal() areal matrix
+		MatrixXr 	U_;		//!< psi^T * W or psi^T * A * W padded with zeros, needed for Woodbury decomposition
+		MatrixXr 	V_;  		//!< W^T*psi, if pointwise data is U^T, needed for Woodbury decomposition
+		MatrixXr 	barycenters_; 	//!< barycenter information
+		VectorXi 	element_ids_; 	//!< elements id information
+
+		// Factorizations
+		Eigen::SparseLU<SpMat> matrixNoCovdec_; //!< Stores the factorization of matrixNoCov_
+		//std::unique_ptr<Eigen::PartialPivLU<MatrixXr>>  matrixNoCovdec_{new Eigen::PartialPivLU<MatrixXr>}; //!< Stores the factorization of matrixNoCov_
+		Eigen::PartialPivLU<MatrixXr> Gdec_;	//!< Stores factorization of G =  C + [V * matrixNoCov^-1 * U]
+
+		Eigen::PartialPivLU<MatrixXr> WTW_;	//!< Stores the factorization of W^T * W
+		bool isWTWfactorized_ = false;
+		bool isRcomputed_ = false;
+		Eigen::SparseLU<SpMat> R0dec_; 		//!< Stores the factorization of R0_
+
+		VectorXr rhs_ft_correction_;	//!< right hand side correction for the forcing term:
+		VectorXr rhs_ic_correction_;	//!< Initial condition correction (parabolic case)
+		VectorXr _rightHandSide;      	//!< A Eigen::VectorXr: Stores the system right hand side.
+		MatrixXv _solution; 		//!< A Eigen::MatrixXv: Stores the system solution.
+		MatrixXr _dof;      		//!< A Eigen::MatrixXr storing the computed dofs
+		MatrixXr _GCV;			//!< A Eigen::MatrixXr storing the computed GCV
+		MatrixXv _beta;			//!< A Eigen::MatrixXv storing the computed beta coefficients
+
+		// members for the iterative method
+        MatrixXr _solution_k_;       //!< A Eigen::MatrixXr: Stores the solution for each time instant
+        VectorXr _solution_f_old_;  //!< A Eigen::VectorXr: Stores the old system solution
+        VectorXr _rightHandSide_k_; //!< A Eigen::VectorXr: Stores the update system right hand side
+
+        //Flag to avoid the computation of R0, R1, Psi_ onece already performed
+		bool isAComputed   = false;
+		bool isPsiComputed = false;
+		bool isR0Computed  = false;
+		bool isR1Computed  = false;
+
+		bool isSpaceVarying = false; //!< used to distinguish whether to use the forcing term u in apply() or not
+		bool isGAMData;
+		bool isIterative;
+
+	        // -- SETTERS --
+		template<UInt ORDER, UInt mydim, UInt ndim>
+	    void setPsi(const MeshHandler<ORDER, mydim, ndim> & mesh_);
+		//! A method computing the no-covariates version of the system matrix
+		void buildMatrixNoCov(const SpMat & NWblock, const SpMat & SWblock,  const SpMat & SEblock);
+
+		//! A function which adds Dirichlet boundary conditions before solving the system ( Remark: BC for areal data are not implemented!)
+		void addDirichletBC();
+		//! A function which adds Dirichlet boundary conditions only to MatrixnoCov( Remark: BC for areal data are not implemented!)
+		void addDirichletBC_matrix();
+		//! A method which takes care of missing values setting to 0 the corresponding rows of B_
+		void addNA();
+	 	//! A member function which builds the A vector containing the areas of the regions in case of areal data
+	    template<UInt ORDER, UInt mydim, UInt ndim>
+		void setA(const MeshHandler<ORDER, mydim, ndim> & mesh_);
+		//! A member function which sets psi_t_
+		void setpsi_t_(void);
+	        //! A member function which builds DMat, to be changed in apply for the temporal case
+		void setDMat(void);
+		//! A member function which builds the Q matrix
+		void setQ(void);
+		//! A member function which builds the H matrix
+		void setH(void);
+		//! A member function returning the system right hand data
+		void getRightHandData(VectorXr& rightHandData);
+		//! A method which builds all the matrices needed for assembling matrixNoCov_
+		void buildSpaceTimeMatrices();
+        //! A method which compute the tensorized psi for iterative method
+        void buildSpaceTimeMatrices_iterative();
+		//! A method computing dofs in case of exact GCV, it is called by computeDegreesOfFreedom
+		void computeDegreesOfFreedomExact(UInt output_indexS, UInt output_indexT, Real lambdaS, Real lambdaT);
+        //! Exact GCV: iterative method
+		void computeDOFExact_iterative(UInt output_indexS, UInt output_indexT, Real lambdaS, Real lambdaT);
+
+
+		//! A method computing dofs in case of stochastic GCV, it is called by computeDegreesOfFreedom
+		void computeDegreesOfFreedomStochastic(UInt output_indexS, UInt output_indexT, Real lambdaS, Real lambdaT);
+		//! Stochastic GCV: iterative method
+        void computeDOFStochastic_iterative(UInt output_indexS, UInt output_indexT, Real lambdaS, Real lambdaT);
+		//! A method computing GCV from the dofs
+		void computeGeneralizedCrossValidation(UInt output_indexS, UInt output_indexT, Real lambdaS, Real lambdaT);
+
+		// -- BUILD SYSTEM --
+		 //! Spatial version
+		void buildSystemMatrix(Real lambda);
+		//! Space-time version
+		void buildSystemMatrix(Real lambdaS, Real lambdaT);
+
+
+		// -- FACTORIZER --
+	  	//! A function to factorize the system, using Woodbury decomposition when there are covariates
+		void system_factorize();
+
+		// -- SOLVER --
+		//! A function which solves the factorized system
+		template<typename Derived>
+		MatrixXr system_solve(const Eigen::MatrixBase<Derived>&);
+
+        //! A function which solves the factorized system in presence of covariates
+        template<typename Derived>
+        MatrixXr solve_covariates_iter(const Eigen::MatrixBase<Derived>&, UInt time_index);
+
+        // -- methods for the iterative method --
+        //! A method to initialize f
+        void initialize_f(Real lambdaS, UInt& lambdaS_index, UInt& lambdaT_index);
+         //! A method to initialize g
+        void initialize_g(Real lambdaT, UInt& lambdaS_index, UInt& lambdaT_index);
+        //! A method that stops the iterative algorithm based on difference between functionals J_k J_k+1 or n_iterations > max_num_iterations .
+        bool stopping_criterion(UInt& index, Real J, Real J_old);
+        //!A method that computes and return the current value of the functional J. It is divided in parametric and non parametric part.
+        Real compute_J(UInt& lambdaS_index, UInt& lambdaT_index);
+        //!  A methdd that update the system rhs for each time instant
+        void update_rhs(UInt& time_index, Real lambdaS, Real lambdaT, UInt& lambdaS_index, UInt& lambdaT_index);
+	public:
+
+		//!A Constructor.
+		MixedFERegressionBase( const InputHandler & regressionData, OptimizationData & optimizationData,  UInt nnodes_) :
+			N_(nnodes_), M_(1), regressionData_(regressionData), optimizationData_(optimizationData), _dof(optimizationData.get_DOF_matrix())
+			{
+		        isGAMData = regressionData.getisGAM();
+		        isIterative = false;
+			};
+
+		MixedFERegressionBase(const std::vector<Real> & mesh_time, const InputHandler & regressionData, OptimizationData & optimizationData, UInt nnodes_, UInt spline_degree) :
+			mesh_time_(mesh_time), N_(nnodes_), M_(regressionData.getFlagParabolic() ? mesh_time.size()-1 : mesh_time.size()+spline_degree-1),
+			regressionData_(regressionData), optimizationData_(optimizationData), _dof(optimizationData.get_DOF_matrix())
+			{
+		        isGAMData = regressionData.getisGAM();
+		        isIterative = regressionData.getFlagIterative();
+			};
+
+
+		//! A member function computing the dofs for external calls
+		//template<typename A>
+		//void computeDegreesOfFreedom(EOExpr<A> oper);
+
+		// -- UTILITIES --
+		//! A method computing the dofs
+		void computeDegreesOfFreedom(UInt output_indexS, UInt output_indexT, Real lambdaS, Real lambdaT);
+		//! A method that set WTW flag to false, in order to recompute the matrix WTW.
+		void recomputeWTW(void){ this->isWTWfactorized_ = false;}
+
+		// -- GETTERS --
+		//! A function returning the computed barycenters of the locationss
+		MatrixXr const & getBarycenters(void) const {return barycenters_;}; //returns a const reference as in rergressionData
+		//! A function returning the element ids of the locations
+		VectorXi const & getElementIds(void) const {return element_ids_;};
+		//! A member that returns a VectorXr, returns the whole solution_.
+		MatrixXv const & getSolution(void) const {return _solution;}
+		//! A function returning the computed dofs of the model
+		MatrixXr const & getDOF(void) const { if (optimizationData_.get_DOF_matrix().rows()!=0 && optimizationData_.get_DOF_matrix().cols()!=0)
+                                                             	return  optimizationData_.get_DOF_matrix();
+							     else return this->_dof;}
+		//! A method returning the computed GCV of the model
+		MatrixXr const & getGCV(void) const {return _GCV;}
+		//! A method returning the computed beta coefficients of the model
+		MatrixXv const & getBeta(void) const {return _beta;}
+		//! A method returning the psi matrix
+		const SpMat * getpsi_(void) const {return &this->psi_;}
+		//! A method returning the psi matrix transposed
+		const SpMat * getpsi_t_(void) const {return &this->psi_t_;}
+		//! A method returning the R0 matrix
+		const SpMat * getR0_(void) const {return &this->R0_;}
+		//! A method returning the R1 matrix
+		const SpMat * getR1_(void) const {return &this->R1_;}
+		//! A method returning the DMat matrix, da implementare la DMat
+		const SpMat * getDMat_(void) const {return &this->DMat_;}
+		//! A method returning the Q_ matrix -> da impementare la Q
+		const MatrixXr *	getQ_(void) const {return &this->Q_;}
+		//! A method returning the H_ matrix da implementare la H
+		const MatrixXr *	getH_(void) const {return &this->H_;}
+		//! A method returning the A_ matrix
+		const VectorXr *	getA_(void) const {return &this->A_;}
+		//! A method returning the rhs
+		const VectorXr *	getrhs_(void) const {return &this->_rightHandSide;}
+		//! A method returning the forcing term
+		const VectorXr *	getu_(void) const {return &this->rhs_ft_correction_;}
+		//! A method returning the number of nodes of the mesh
+
+		UInt getnnodes_(void) const {return this->N_;}
+		bool isSV(void) const {return this->isSpaceVarying;}
+		bool isIter(void) const {return this->isIterative;}
+
+		//! A function that given a vector u, performs Q*u efficiently
+		MatrixXr LeftMultiplybyQ(const MatrixXr & u);
+
+		// -- APPLY --
+		//! The function solving the system, used by the children classes. Saves the result in _solution
+		/*!
+		    \param oper an operator, which is the Stiffness operator in case of Laplacian regularization
+		    \param u the forcing term, will be used only in case of anysotropic nonstationary regression
+		*/
+		//! A method which builds all the space matrices
+		template<UInt ORDER, UInt mydim, UInt ndim, typename A>
+		void preapply(EOExpr<A> oper, const ForcingTerm & u, const MeshHandler<ORDER, mydim, ndim> & mesh_ );
+
+		MatrixXv apply(void);
+        MatrixXv apply_iterative(void);
+		MatrixXr apply_to_b(const MatrixXr & b);
+};
+
+//----------------------------------------------------------------------------//
+
+template<typename InputHandler>
+class MixedFERegression : public MixedFERegressionBase<InputHandler>
+{
+	public:
+		MixedFERegression(const InputHandler & regressionData,  OptimizationData & optimizationData, UInt nnodes_):
+			MixedFERegressionBase<InputHandler>(regressionData, optimizationData, nnodes_) {};
+		MixedFERegression(const std::vector<Real> & mesh_time, const InputHandler & regressionData,  OptimizationData & optimizationData, UInt nnodes_):
+			MixedFERegressionBase<InputHandler>(mesh_time, regressionData, optimizationData, nnodes_) {};
+
+		void apply(void)
+		{
+			Rprintf("Option not implemented!\n");
+		}
+
+         void apply_iterative(void)
+        {
+            Rprintf("Option not implemented!\n");
+         }
+};
+
+//! A class for the construction of the temporal matrices needed for the parabolic case
+template<typename InputHandler>
+class MixedSplineRegression
+{
+	private:
+		const std::vector<Real> & mesh_time_;
+		const InputHandler & regressionData_;
+
+		SpMat phi_;   //!< Matrix of the evaluations of the spline basis functions in the time locations
+		SpMat Pt_;
+		SpMat timeMass_; //!< Mass matrix in time
+
+	public:
+		static constexpr UInt SPLINE_DEGREE=3;
+		static constexpr UInt ORDER_DERIVATIVE=2;
+
+		MixedSplineRegression(const std::vector<Real> & mesh_time, const InputHandler & regressionData):
+			mesh_time_(mesh_time), regressionData_(regressionData) {};
+
+		void setPhi(void);
+		void setTimeMass(void);
+		void smoothSecondDerivative(void);
+
+		const SpMat & getPt(void) const {return Pt_;}
+		const SpMat & getPhi(void) const {return phi_;}
+		const SpMat & getTimeMass(void) const {return timeMass_;}
+
+};
+
+//! A class for the construction of the temporal matrices needed for the separable case
+template<typename InputHandler>
+class MixedFDRegression
+{
+	private:
+		const std::vector<Real> & mesh_time_;
+		const InputHandler & regressionData_;
+
+		SpMat derOpL_; //!< matrix associated with derivation in time
+
+	public:
+		MixedFDRegression(const std::vector<Real> & mesh_time, const InputHandler & regressionData):
+			mesh_time_(mesh_time), regressionData_(regressionData) {};
+
+    	void setDerOperator(void); //!< sets derOpL_
+		const SpMat & getDerOpL(void) const {return derOpL_;}
+
+};
+
+#include "Mixed_FE_Regression_imp.h"
+
+#endif